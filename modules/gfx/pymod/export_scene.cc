--- conflicted
+++ resolved
@@ -33,7 +33,6 @@
 BOOST_PYTHON_MEMBER_FUNCTION_OVERLOADS(scene_export_pov_overloads,
                                        Scene::ExportPov, 1,2)
 void (Scene::*apply)(const InputEvent&, bool)=&Scene::Apply;
-namespace {
 
 Scene* get_scene()
 {
@@ -49,16 +48,13 @@
   return scene->operator[](item);
 }
 
-}
+} // anon ns
 
-}
 
 void export_Scene()
 {
   def("Scene",get_scene,return_value_policy<reference_existing_object>());
 
-  def("set_offscreen_mode",&Scene::SetOffscreenMode);
-  
   // will be removed...
   def("PickAtom", &pick_atom);
 
@@ -92,16 +88,9 @@
     .def("RenderGL", &Scene::RenderGL)
     .def("Resize", &Scene::Resize)
     .def("SetBackground", &Scene::SetBackground)
-    .add_property("center", &Scene::GetCenter, &Scene::SetCenter)
-    .add_property("near", &Scene::GetNear, &Scene::SetNear)
-    .add_property("far", &Scene::GetFar, &Scene::SetFar)
     .def("SetNearFar",&Scene::SetNearFar)
     .def("SetFog",&Scene::SetFog)
     .def("SetFogColor",&Scene::SetFogColor)
-    .add_property("fog_near_offset", &Scene::GetFogNearOffset, 
-                  &Scene::SetFogNearOffset)
-    .add_property("fog_far_offset", &Scene::GetFogFarOffset, 
-                  &Scene::SetFogFarOffset)
     .def("SetFOV",&Scene::SetFOV)
     .def("GetFOV",&Scene::GetFOV)
     .def("SetFogOffsets",&Scene::SetFogOffsets)
@@ -138,8 +127,6 @@
     .def("SetAmbientOcclusionMode",&Scene::SetAmbientOcclusionMode)
     .def("SetAmbientOcclusionQuality",&Scene::SetAmbientOcclusionQuality)
     .def("AttachObserver",&Scene::AttachObserver)
-<<<<<<< HEAD
-=======
     .def("StartOffscreenMode",&Scene::StartOffscreenMode)
     .def("StopOffscreenMode",&Scene::StopOffscreenMode)
     .def("SetShadingMode",&Scene::SetShadingMode)
@@ -165,9 +152,14 @@
                   &Scene::GetSelectionMode,
                   &Scene::SetSelectionMode)
     // deprecated python properties!
->>>>>>> 5a706eea
     .add_property("selection_mode", &Scene::GetSelectionMode,
                    &Scene::SetSelectionMode)
-    .def("__getitem__",scene_getitem)
+    .add_property("fog_near_offset",
+                  &Scene::GetFogNearOffset, 
+                  &Scene::SetFogNearOffset)
+    .add_property("fog_far_offset",
+                  &Scene::GetFogFarOffset, 
+                  &Scene::SetFogFarOffset)
+    
   ;
 }