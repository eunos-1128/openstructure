--- conflicted
+++ resolved
@@ -89,14 +89,11 @@
     .def("Resize", &Scene::Resize)
     .def("HasNode", &Scene::HasNode)
     .def("SetBackground", &Scene::SetBackground)
-<<<<<<< HEAD
-=======
     .add_property("transform", &Scene::GetTransform, &Scene::SetTransform)
     .add_property("fov", &Scene::GetFOV, &Scene::SetFOV)
     .add_property("center", &Scene::GetCenter, &Scene::SetCenter)
     .add_property("near", &Scene::GetNear, &Scene::SetNear)
     .add_property("far", &Scene::GetFar, &Scene::SetFar)
->>>>>>> 1648d0c9
     .def("SetNearFar",&Scene::SetNearFar)
     .def("SetFog",&Scene::SetFog)
     .def("SetFogColor",&Scene::SetFogColor)
