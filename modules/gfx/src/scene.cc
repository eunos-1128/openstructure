--- conflicted
+++ resolved
@@ -373,15 +373,10 @@
 
 #if OST_SHADER_SUPPORT_ENABLED
   GLint mbufs=0,msamples=0;
-<<<<<<< HEAD
-  glGetIntegerv(GL_SAMPLE_BUFFERS, &mbufs);
-  glGetIntegerv(GL_SAMPLES, &msamples);
-=======
   if(OST_GL_VERSION_2_0) {
     glGetIntegerv(GL_SAMPLE_BUFFERS, &mbufs);
     glGetIntegerv(GL_SAMPLES, &msamples);
   }
->>>>>>> 06f80802
 
   if(mbufs>0 && msamples>0) {
     LOGN_VERBOSE("Scene: enabling multisampling with: " << msamples << " samples");
@@ -432,13 +427,9 @@
 
   glEnable(GL_TEXTURE_2D);
 #if OST_SHADER_SUPPORT_ENABLED
-<<<<<<< HEAD
-  glActiveTexture(GL_TEXTURE0);
-=======
   if(OST_GL_VERSION_2_0) {
     glActiveTexture(GL_TEXTURE0);
   }
->>>>>>> 06f80802
 #endif
 
   glBindTexture(GL_TEXTURE_2D, scene_left_tex_);
@@ -1841,13 +1832,9 @@
 
   glEnable(GL_TEXTURE_2D);
 #if OST_SHADER_SUPPORT_ENABLED
-<<<<<<< HEAD
-  glActiveTexture(GL_TEXTURE0);
-=======
   if(OST_GL_VERSION_2_0) {
     glActiveTexture(GL_TEXTURE0);
   }
->>>>>>> 06f80802
 #endif
   glBindTexture(GL_TEXTURE_2D, scene_left_tex_);
   glCopyTexImage2D(GL_TEXTURE_2D, 0, GL_RGBA, 0, 0, vp_width_, vp_height_, 0);
@@ -1857,13 +1844,9 @@
   render_scene();
   glEnable(GL_TEXTURE_2D);
 #if OST_SHADER_SUPPORT_ENABLED
-<<<<<<< HEAD
-  glActiveTexture(GL_TEXTURE0);
-=======
   if(OST_GL_VERSION_2_0) {
     glActiveTexture(GL_TEXTURE0);
   }
->>>>>>> 06f80802
 #endif
   glBindTexture(GL_TEXTURE_2D, scene_right_tex_);
   glCopyTexImage2D(GL_TEXTURE_2D, 0, GL_RGBA, 0, 0, vp_width_, vp_height_, 0);
@@ -1922,11 +1905,9 @@
     glStencilFunc(GL_EQUAL,0x0,0x1);
   }
 #if OST_SHADER_SUPPORT_ENABLED
-<<<<<<< HEAD
-=======
   if(OST_GL_VERSION_2_0) {
->>>>>>> 06f80802
     glActiveTexture(GL_TEXTURE0);
+  }
 #endif
   glBindTexture(GL_TEXTURE_2D, stereo_inverted_ ? scene_left_tex_ : scene_right_tex_);
   // draw
@@ -1946,13 +1927,9 @@
     glStencilFunc(GL_EQUAL,0x1,0x1);
   }
 #if OST_SHADER_SUPPORT_ENABLED
-<<<<<<< HEAD
-  glActiveTexture(GL_TEXTURE0);
-=======
   if(OST_GL_VERSION_2_0) {
     glActiveTexture(GL_TEXTURE0);
   }
->>>>>>> 06f80802
 #endif
   glBindTexture(GL_TEXTURE_2D, stereo_inverted_ ? scene_right_tex_ : scene_left_tex_);
   // draw
