//------------------------------------------------------------------------------
// This file is part of the OpenStructure project <www.openstructure.org>
//
// Copyright (C) 2008-2010 by the OpenStructure authors
//
// This library is free software; you can redistribute it and/or modify it under
// the terms of the GNU Lesser General Public License as published by the Free
// Software Foundation; either version 3.0 of the License, or (at your option)
// any later version.
// This library is distributed in the hope that it will be useful, but WITHOUT
// ANY WARRANTY; without even the implied warranty of MERCHANTABILITY or FITNESS
// FOR A PARTICULAR PURPOSE.  See the GNU Lesser General Public License for more
// details.
//
// You should have received a copy of the GNU Lesser General Public License
// along with this library; if not, write to the Free Software Foundation, Inc.,
// 51 Franklin Street, Fifth Floor, Boston, MA  02110-1301  USA
//------------------------------------------------------------------------------

#include "line_trace_renderer.hh"
#include <ost/gfx/entity.hh>

namespace ost { namespace gfx { namespace impl {

<<<<<<< HEAD
LineTraceRenderer::LineTraceRenderer(BackboneTrace& trace): 
  TraceRendererBase(trace, 1), options_(new LineTraceRenderOptions())
=======
namespace {

void add_atom_and_bond(mol::AtomHandle atom1,mol::AtomHandle atom2, AtomEntryMap& amap, BondEntryList& blist)
{
  AtomEntry ae1(atom1,0.0,0.0,Color(1,1,1));
  amap[atom1.GetHashCode()]=ae1;
  AtomEntry ae2(atom2,0.0,0.0,Color(1,1,1));
  amap[atom2.GetHashCode()]=ae2;
  blist.push_back(BondEntry(mol::BondHandle(),0.0f,
                            &amap[atom1.GetHashCode()],
                            &amap[atom2.GetHashCode()]));
}

}


LineTraceRenderer::LineTraceRenderer(BackboneTrace* trace): 
  TraceRendererBase(trace, 1), 
  options_(new LineTraceRenderOptions()),
  amap_(),
  blist_()
>>>>>>> 5a706eea
{
  this->SetName("Fast Trace");

  for (int node_list=0; node_list<trace->GetListCount(); ++node_list) {
    const NodeEntryList& nl=trace->GetList(node_list);
    for (unsigned int i=0; i<nl.size()-1;++i) {
      add_atom_and_bond(nl[i].atom,nl[i+1].atom,amap_,blist_);
    }
  }
}

void LineTraceRenderer::PrepareRendering() 
{
  TraceRendererBase::PrepareRendering();
  va_.Clear();
  this->PrepareRendering(trace_subset_, va_, false);
  sel_va_.Clear();
  sel_va_.SetOutlineWidth(options_->GetLineWidth()+3.0);
  if (this->HasSelection()) {
    //this->PrepareRendering(sel_subset_, sel_va_, true);
    this->PrepareRendering(trace_subset_, sel_va_, true);
    sel_va_.SetLineWidth(options_->GetLineWidth()+4.0);    
  }
}

void LineTraceRenderer::PrepareRendering(TraceSubset& trace_subset,
                                         IndexedVertexArray& va, bool is_sel)
{

  const Color& sel_clr=this->GetSelectionColor();
  if(options_!=NULL){
    va.Clear();
    va.SetLighting(false);
    va.SetCullFace(false);
    va.SetColorMaterial(false);
    va.SetMode(0x2);
    va.SetTwoSided(true);
    va.SetLineWidth(options_->GetLineWidth());
    va.SetPointSize(options_->GetLineWidth());
    va.SetAALines(options_->GetAALines());
<<<<<<< HEAD
    for (int node_list=0; node_list<trace_subset.GetSize(); ++node_list) {
      const NodeListSubset& nl=trace_subset[node_list];

      if (nl.GetSize()==2) {
        VertexID p0, p1;
        if (nl.AtStart()==0) {
          p0=va.Add(nl[0].atom.GetPos(), geom::Vec3(),
                    is_sel ? sel_clr : nl[0].color1);
          p1=va.Add((nl[0].atom.GetPos()+nl[1].atom.GetPos())/2, 
                    geom::Vec3(), is_sel ? sel_clr : nl[1].color1);
        } else {
          p0=va.Add((nl[0].atom.GetPos()+nl[1].atom.GetPos())/2, 
                    geom::Vec3(), is_sel ? sel_clr : nl[0].color1);
          p1=va.Add(nl[1].atom.GetPos(), 
                    geom::Vec3(), is_sel ? sel_clr : nl[1].color1);
        }
        va.AddLine(p0, p1);        
        continue;
      }
      if (nl.GetSize()<3) {
        continue;
      }
      VertexID p0;      
      if (nl.AtStart()==0) {
        p0=va.Add(nl[0].atom.GetPos(), geom::Vec3(),
                  is_sel ? sel_clr : nl[0].color1);
      } else {
        p0=va.Add((nl[0].atom.GetPos()+nl[1].atom.GetPos())/2, 
                  geom::Vec3(), is_sel ? sel_clr : nl[0].color1);
      }
      for (int i=1; i<nl.GetSize()-1;++i) {
        const NodeEntry& entry=nl[i];
        VertexID p1 =va.Add(entry.atom.GetPos(), geom::Vec3(), 
                            is_sel ? sel_clr : entry.color1);
        va.AddLine(p0, p1);
        p0=p1;
      }
      const NodeEntry& entry=nl[nl.GetSize()-1];      
      if (nl.AtEnd()==0) {
        VertexID p1 =va.Add(entry.atom.GetPos(), geom::Vec3(), 
                            is_sel ? sel_clr : entry.color1);
        va.AddLine(p0, p1);                            
      } else {
        geom::Vec3 p=(entry.atom.GetPos()+nl[nl.GetSize()-2].atom.GetPos())*0.5;
        VertexID p1 =va.Add(p, geom::Vec3(), 
                            is_sel ? sel_clr : entry.color1);
        va.AddLine(p0, p1);
      }
=======
    if(is_sel) {
      for (int node_list=0; node_list<trace_subset.GetListCount(); ++node_list) {
	const NodeEntryList& nl=trace_subset.GetList(node_list);
	if(nl.size()<1) continue;
	for(unsigned int i=0;i<nl.size();++i) {
	  const NodeEntry& entry=nl[i];
	  if(sel_.FindAtom(entry.atom).IsValid()) {
	    geom::Vec3 apos = entry.atom.GetPos();
	    VertexID p0=va.Add(apos, geom::Vec3(),sel_clr);
	    if(i>0) {
	      VertexID p1 =va.Add(apos+0.5*(nl[i-1].atom.GetPos()-apos), geom::Vec3(), sel_clr);
	      va.AddLine(p0, p1);
	    }
	    if(i<nl.size()-1) {
	      VertexID p1 =va.Add(apos+0.5*(nl[i+1].atom.GetPos()-apos), geom::Vec3(), sel_clr);
	      va.AddLine(p0, p1);
	    }
	  }
	}
      }
    } else {
      for (int node_list=0; node_list<trace_subset.GetListCount(); ++node_list) {
	const NodeEntryList& nl=trace_subset.GetList(node_list);
	
	if (nl.size()<2) continue;
	
	VertexID p0=va.Add(nl[0].atom.GetPos(), geom::Vec3(),
			   nl[0].color1);
	for (unsigned int i=1; i<nl.size()-1;++i) {
	  const NodeEntry& entry=nl[i];
	  VertexID p1 =va.Add(entry.atom.GetPos(), geom::Vec3(), 
			      entry.color1);
	  va.AddLine(p0, p1);
	  p0=p1;
	}
	const NodeEntry& entry=nl.back();
	VertexID p1 =va.Add(entry.atom.GetPos(), geom::Vec3(), 
			    entry.color1);
	va.AddLine(p0, p1);
      }
>>>>>>> 5a706eea
    }
  }
  sel_state_=0;
  state_=0;
}

<<<<<<< HEAD
void LineTraceRenderer::Render()
{

}

=======
>>>>>>> 5a706eea
bool LineTraceRenderer::CanSetOptions(RenderOptionsPtr& render_options)
{
 return render_options.get()->GetRenderMode()==RenderMode::LINE_TRACE;
}

void LineTraceRenderer::SetOptions(RenderOptionsPtr& render_options)
{
  options_=boost::static_pointer_cast<LineTraceRenderOptions>(render_options);
}

RenderOptionsPtr LineTraceRenderer::GetOptions()
{
 return options_;
}

LineTraceRenderer::~LineTraceRenderer() 
{

}

}}}<|MERGE_RESOLUTION|>--- conflicted
+++ resolved
@@ -17,15 +17,15 @@
 // 51 Franklin Street, Fifth Floor, Boston, MA  02110-1301  USA
 //------------------------------------------------------------------------------
 
+/*
+  Authors: Marco Biasini, Ansgar Philippsen
+*/
+
 #include "line_trace_renderer.hh"
 #include <ost/gfx/entity.hh>
 
 namespace ost { namespace gfx { namespace impl {
 
-<<<<<<< HEAD
-LineTraceRenderer::LineTraceRenderer(BackboneTrace& trace): 
-  TraceRendererBase(trace, 1), options_(new LineTraceRenderOptions())
-=======
 namespace {
 
 void add_atom_and_bond(mol::AtomHandle atom1,mol::AtomHandle atom2, AtomEntryMap& amap, BondEntryList& blist)
@@ -47,7 +47,6 @@
   options_(new LineTraceRenderOptions()),
   amap_(),
   blist_()
->>>>>>> 5a706eea
 {
   this->SetName("Fast Trace");
 
@@ -73,10 +72,9 @@
   }
 }
 
-void LineTraceRenderer::PrepareRendering(TraceSubset& trace_subset,
+void LineTraceRenderer::PrepareRendering(const BackboneTrace& trace_subset,
                                          IndexedVertexArray& va, bool is_sel)
 {
-
   const Color& sel_clr=this->GetSelectionColor();
   if(options_!=NULL){
     va.Clear();
@@ -88,56 +86,6 @@
     va.SetLineWidth(options_->GetLineWidth());
     va.SetPointSize(options_->GetLineWidth());
     va.SetAALines(options_->GetAALines());
-<<<<<<< HEAD
-    for (int node_list=0; node_list<trace_subset.GetSize(); ++node_list) {
-      const NodeListSubset& nl=trace_subset[node_list];
-
-      if (nl.GetSize()==2) {
-        VertexID p0, p1;
-        if (nl.AtStart()==0) {
-          p0=va.Add(nl[0].atom.GetPos(), geom::Vec3(),
-                    is_sel ? sel_clr : nl[0].color1);
-          p1=va.Add((nl[0].atom.GetPos()+nl[1].atom.GetPos())/2, 
-                    geom::Vec3(), is_sel ? sel_clr : nl[1].color1);
-        } else {
-          p0=va.Add((nl[0].atom.GetPos()+nl[1].atom.GetPos())/2, 
-                    geom::Vec3(), is_sel ? sel_clr : nl[0].color1);
-          p1=va.Add(nl[1].atom.GetPos(), 
-                    geom::Vec3(), is_sel ? sel_clr : nl[1].color1);
-        }
-        va.AddLine(p0, p1);        
-        continue;
-      }
-      if (nl.GetSize()<3) {
-        continue;
-      }
-      VertexID p0;      
-      if (nl.AtStart()==0) {
-        p0=va.Add(nl[0].atom.GetPos(), geom::Vec3(),
-                  is_sel ? sel_clr : nl[0].color1);
-      } else {
-        p0=va.Add((nl[0].atom.GetPos()+nl[1].atom.GetPos())/2, 
-                  geom::Vec3(), is_sel ? sel_clr : nl[0].color1);
-      }
-      for (int i=1; i<nl.GetSize()-1;++i) {
-        const NodeEntry& entry=nl[i];
-        VertexID p1 =va.Add(entry.atom.GetPos(), geom::Vec3(), 
-                            is_sel ? sel_clr : entry.color1);
-        va.AddLine(p0, p1);
-        p0=p1;
-      }
-      const NodeEntry& entry=nl[nl.GetSize()-1];      
-      if (nl.AtEnd()==0) {
-        VertexID p1 =va.Add(entry.atom.GetPos(), geom::Vec3(), 
-                            is_sel ? sel_clr : entry.color1);
-        va.AddLine(p0, p1);                            
-      } else {
-        geom::Vec3 p=(entry.atom.GetPos()+nl[nl.GetSize()-2].atom.GetPos())*0.5;
-        VertexID p1 =va.Add(p, geom::Vec3(), 
-                            is_sel ? sel_clr : entry.color1);
-        va.AddLine(p0, p1);
-      }
-=======
     if(is_sel) {
       for (int node_list=0; node_list<trace_subset.GetListCount(); ++node_list) {
 	const NodeEntryList& nl=trace_subset.GetList(node_list);
@@ -178,21 +126,12 @@
 			    entry.color1);
 	va.AddLine(p0, p1);
       }
->>>>>>> 5a706eea
     }
   }
   sel_state_=0;
   state_=0;
 }
 
-<<<<<<< HEAD
-void LineTraceRenderer::Render()
-{
-
-}
-
-=======
->>>>>>> 5a706eea
 bool LineTraceRenderer::CanSetOptions(RenderOptionsPtr& render_options)
 {
  return render_options.get()->GetRenderMode()==RenderMode::LINE_TRACE;
