--- conflicted
+++ resolved
@@ -75,7 +75,7 @@
 IndexedVertexArray::IndexedVertexArray()
 {
   initialized_=false;
-  Clear(); // replaces ctor initialization list
+  Reset(); // replaces ctor initialization list
 }
 
 IndexedVertexArray::~IndexedVertexArray()
@@ -241,7 +241,7 @@
   }
 }
 
-void IndexedVertexArray::AddCylinder(const CylinderPrim& prim, unsigned int detail)
+void IndexedVertexArray::AddCylinder(const CylinderPrim& prim, unsigned int detail,bool cap)
 {
   dirty_=true;
   
@@ -250,33 +250,54 @@
   const std::vector<Vec3>& vlist = detail::GetPrebuildCyl(level);
   
   Vec3 off(0.0,0.0,prim.length);
+
+  Vec3 cn0 = cap ? prim.rotmat* geom::Vec3(0.0,0.0,-1.0) : Vec3();
+  Vec3 cn1 = -cn0;
+  VertexID cid0 = cap ? Add(prim.start, cn0 , prim.color1) : 0;
+  VertexID cid7 = cap ? Add(prim.rotmat * off + prim.start, cn1, prim.color2) : 0;
   
   // prepare first vertices to add
   std::vector<Vec3>::const_iterator it=vlist.begin();
   Vec3 v0 = (*it);
   Vec3 n0 = prim.rotmat * v0; 
   v0*=prim.radius;
-  VertexID id1 = Add(prim.rotmat * v0 + prim.start, n0, prim.color);
-  VertexID id2 = Add(prim.rotmat * (v0+off) + prim.start, n0, prim.color);
+  VertexID id1 = Add(prim.rotmat * v0 + prim.start, n0, prim.color1);
+  VertexID id2 = Add(prim.rotmat * (v0+off) + prim.start, n0, prim.color2);
+  VertexID cid1 = cap ? Add(prim.rotmat * v0 + prim.start, cn0, prim.color1) : 0;
+  VertexID cid2 = cap ? Add(prim.rotmat * (v0+off) + prim.start, cn1, prim.color2) : 0;
   
   // now for the loop around the circle
   VertexID id3=id1;
   VertexID id4=id2;
+  VertexID cid3=cid1;
+  VertexID cid4=cid2;
   ++it;
   for(;it!=vlist.end();++it) {
     v0 = (*it);
     n0 = prim.rotmat * v0; 
     v0 *= prim.radius;
-    VertexID id5 = Add(prim.rotmat * v0 + prim.start, n0, prim.color);
-    VertexID id6 = Add(prim.rotmat * (v0+off) + prim.start, n0, prim.color);
+    VertexID id5 = Add(prim.rotmat * v0 + prim.start, n0, prim.color1);
+    VertexID id6 = Add(prim.rotmat * (v0+off) + prim.start, n0, prim.color2);
     AddTri(id3,id5,id4);
     AddTri(id5,id6,id4);
+    if(cap) {
+      VertexID cid5 = Add(prim.rotmat * v0 + prim.start, cn0, prim.color1);
+      VertexID cid6 = Add(prim.rotmat * (v0+off) + prim.start, cn1, prim.color2);
+      AddTri(cid0,cid5,cid3);
+      AddTri(cid7,cid4,cid6);
+      cid3=cid5;
+      cid4=cid6;
+    }
     id3=id5;
     id4=id6;
   }
   // and finally close the circle
   AddTri(id3,id1,id4);
   AddTri(id1,id2,id4);
+  if(cap) {
+    AddTri(cid0,cid1,cid3);
+    AddTri(cid7,cid4,cid2);
+  }
 }
 
 Vec3 IndexedVertexArray::GetVert(VertexID id) const
@@ -349,7 +370,9 @@
   if(!initialized_) {
     LOGN_DUMP("initializing vertex array lists");
 #if OST_SHADER_SUPPORT_ENABLED
-    glGenBuffers(7,buffer_id_);
+    if(!Scene::Instance().InOffscreenMode()) {
+      glGenBuffers(7,buffer_id_);
+    }
 #endif
     outline_mat_dlist_=glGenLists(1);
     initialized_=true;
@@ -366,6 +389,7 @@
       use_buff=prep_buff();
     }
     if(!use_buff) {
+      LOGN_DUMP("buffer not available");
       glBindBuffer(GL_ARRAY_BUFFER,0);
       glBindBuffer(GL_ELEMENT_ARRAY_BUFFER,0);
     } else {
@@ -438,14 +462,6 @@
     } else { 
       glDisable(GL_CULL_FACE); 
     }
-<<<<<<< HEAD
-#if OST_SHADER_SUPPORT_ENABLED
-    if(use_ambient_ && !ambient_data_.empty()) {
-      glUniform1i(glGetUniformLocation(Shader::Instance().GetCurrentProgram(),"occlusion_flag"),1);
-    }
-#endif
-=======
->>>>>>> 5a706eea
   }
   
   if(mode_&0x1) {
@@ -511,12 +527,6 @@
     }
   }
 
-#if OST_SHADER_SUPPORT_ENABLED
-  if(use_ambient_) {
-    glUniform1i(glGetUniformLocation(Shader::Instance().GetCurrentProgram(),"occlusion_flag"),0);
-  }
-#endif
-
   if(draw_normals_) {
     //glColor3f(1,0,0);
     glBegin(GL_LINES);
@@ -539,13 +549,16 @@
 namespace {
   unsigned int col_to_index(float* c)
   {
-    return static_cast<unsigned int>(c[0]*7.0)*64+static_cast<unsigned int>(c[1]*7.0)*8+static_cast<unsigned int>(c[2]*7.0);
+    // don't look too closely - I am lacking sufficient caffeine to do this more elegantly
+    int ret= std::max(0,std::min<int>(511,static_cast<int>(round(c[0]*7.0f))*64+static_cast<int>(round(c[1]*7.0f))*8+static_cast<unsigned int>(round(c[2]*7.0f))));
+    return static_cast<unsigned int>(ret);
   }
 }
 
 void IndexedVertexArray::RenderPov(PovState& pov, const std::string& name)
 {
   if(entry_list_.empty()) return;
+
   pov.inc() << "mesh2 {\n";
 
   pov.inc() << " vertex_vectors { " << entry_list_.size() << ",\n";
@@ -607,7 +620,7 @@
   pov.inc() << "}\n";
 }
 
-void IndexedVertexArray::Clear() 
+void IndexedVertexArray::Clear()
 {
   dirty_=true;
   entry_list_.clear();
@@ -615,14 +628,11 @@
   tri_index_list_.clear();
   line_index_list_.clear();
   ntentry_list_.clear();
-<<<<<<< HEAD
-=======
 } 
 
 void IndexedVertexArray::Reset() 
 {
   Clear();
->>>>>>> 5a706eea
   mode_=0x4;
   poly_mode_=2;
   lighting_=true;
@@ -640,11 +650,6 @@
   outline_exp_factor_=0.1;
   outline_exp_color_=Color(0,0,0);
   draw_normals_=false;
-<<<<<<< HEAD
-  use_ambient_=false;
-  ambient_data_.clear();
-=======
->>>>>>> 5a706eea
 }
 
 void IndexedVertexArray::FlagRefresh()
@@ -1039,15 +1044,11 @@
   outline_exp_factor_=va.outline_exp_factor_;
   outline_exp_color_=va.outline_exp_color_;
   draw_normals_=va.draw_normals_;
-<<<<<<< HEAD
-  use_ambient_=va.use_ambient_;
-  ambient_data_=va.ambient_data_;
-=======
->>>>>>> 5a706eea
 }
   
 bool IndexedVertexArray::prep_buff()
 {
+  if(Scene::Instance().InOffscreenMode()) return false;
 #if OST_SHADER_SUPPORT_ENABLED
   glEnableClientState(GL_VERTEX_ARRAY);
   glEnableClientState(GL_NORMAL_ARRAY);
