--- conflicted
+++ resolved
@@ -208,11 +208,6 @@
   ent_.Impl()->RenumberAllResidues(start, keep_spacing);
 }
 
-<<<<<<< HEAD
-void EditorBase::RenumberChain(const String& name, int start, bool keep_spacing)
-{
-  ent_.Impl()->RenumberChain(name, start, keep_spacing);
-=======
 void EditorBase::RenumberChain(const ChainHandle& chain, int start, bool keep_spacing)
 {
   CheckHandleValidity(chain);
@@ -220,7 +215,6 @@
     throw Error("Chain does not belong to the editors entity!");
   }
   chain.Impl()->RenumberAllResidues(start, keep_spacing);
->>>>>>> f6c3a5e7
 }
 
 void EditorBase::RenameAtom(AtomHandle atom, const String& new_name)
