--- conflicted
+++ resolved
@@ -158,9 +158,6 @@
   This function calculates the pairwise distance differences between two selections (\ :class:`~ost.mol.EntityView`\ ).
   The two selections should have the same number of atoms
   It returns an NxN DistanceDifferenceMatrix M (where N is the number of atoms in sele1)
-<<<<<<< HEAD
-  where M[i,j]=|sele2.atoms[i].pos-sele2.atoms[j].pos|-|sele1.atoms[i].pos-sele1.atoms[j].pos|
-=======
   where M[i,j]=||(sele2.atoms[i].pos-sele2.atoms[j].pos)||-||(sele1.atoms[i].pos-sele1.atoms[j].pos)||
 
   :param sele1:
@@ -169,7 +166,6 @@
   :type sele2: :class:`~ost.mol.EntityView`
 
   :return: NxN numpy matrix
->>>>>>> 7ae77916
   """
   try:import numpy as npy
   except ImportError:
