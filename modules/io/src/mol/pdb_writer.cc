--- conflicted
+++ resolved
@@ -392,17 +392,10 @@
   charmm_style_(profile.dialect=="CHARMM"), is_pqr_(false),
   profile_(profile), filename_("")
 {
-<<<<<<< HEAD
   if (boost::iequals(".pqr", filename.extension().string())) {
     is_pqr_=true;
   }
   if (boost::iequals(".gz", filename.extension().string())) {
-=======
-  if (boost::iequals(".pqr", boost::filesystem::path(filename).extension().string())) {
-    is_pqr_=true;
-  }
-  if (boost::iequals(".gz", boost::filesystem::path(filename).extension().string())) {
->>>>>>> 568cb192
     out_.push(boost::iostreams::gzip_compressor());
   }
   out_.push(outstream_);
