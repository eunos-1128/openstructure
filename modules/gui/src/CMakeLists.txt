--- conflicted
+++ resolved
@@ -452,12 +452,7 @@
                ${OST_GUI_HEADERS}
        DEPENDS_ON ost_gfx ost_io ost_mol_alg ost_seq_alg
        LINK ${QT_LIBRARIES}
-<<<<<<< HEAD
-            ${Python_LIBRARIES} 
             Boost::python
-=======
-            ${BOOST_PYTHON_LIBRARIES}
->>>>>>> 568cb192
             ${SPNAV_LIBRARIES}
         NO_STATIC)
 
@@ -473,15 +468,11 @@
              OPTIONS -DBOOST_TT_HAS_OPERATOR_HPP_INCLUDED
                      -DBOOST_NO_TEMPLATE_PARTIAL_SPECIALIZATION)
 
-<<<<<<< HEAD
-set(LINK LINK ${QT_LIBRARIES} Boost::program_options)
-=======
 find_package(Python 3 COMPONENTS Interpreter Development REQUIRED)
->>>>>>> 568cb192
 
 set(GOSTY_LINK_LIBS
     ${QT_LIBRARIES}
-    ${BOOST_PROGRAM_OPTIONS_LIBRARIES}
+    Boost::program_options
     Python::Python)
 
 executable_libexec(NAME gosty
