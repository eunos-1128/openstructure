--- conflicted
+++ resolved
@@ -39,15 +39,6 @@
 class QMdiArea;
 class QWidget;
 
-<<<<<<< HEAD
-namespace ost {
-#if OST_IMG_ENABLED
-namespace img { namespace gui {
-//fw decl
-class DataViewer;
-}} //ns
-#endif
-=======
 namespace ost { 
 
 
@@ -61,7 +52,6 @@
 class DataViewer; 
 
 }}  
->>>>>>> efe32730
 
 namespace gui {
 
