--- conflicted
+++ resolved
@@ -734,7 +734,6 @@
 
 void PythonShellWidget::handle_completion_()
 {
-<<<<<<< HEAD
   QRegExp rx("^\\s*$"); // only white spaces from beginning of line
   QTextCursor cursor= textCursor();
   cursor.clearSelection();
@@ -742,50 +741,6 @@
   QString command=cursor.selectedText();
   if(!command.contains(rx)){
     Complete();
-=======
-  // BZDNG-238
-  // Letting Qt do the handling of the backspace key leads to a crash when
-  // editing a multiline block mode and doing the following:
-  // 
-  //   (a) Hit Ctrl+A
-  //   (b) Hit Backspace|Delete
-  //   (c) Hit Return
-  //
-  // If we emulate the deletion of the text manually all is fine.
-  if (event->key()==Qt::Key_Backspace || event->key()==Qt::Key_Delete) {
-    QTextCursor cursor=this->textCursor();
-    if (cursor.hasSelection()) {
-      cursor.removeSelectedText();
-    } else {
-      if (cursor.position()>this->GetEditStartBlock().position()) {
-        if (event->key()==Qt::Key_Backspace) {
-          cursor.deletePreviousChar();          
-        } else {
-          cursor.deleteChar();
-        }
-      }
-    }
-    QTextCursor tc=this->textCursor();
-    tc.setPosition(block_edit_start_.position());
-    block_edit_start_=tc.block();
-    event->accept();
-    return;
-  }
-  // BZDNG-173
-  if (event->key()==Qt::Key_Left) {
-    if (this->textCursor().position()==GetEditStartBlock().position() ||
-        this->textCursor().anchor()==GetEditStartBlock().position()) {
-      event->accept();
-      return;
-    }
-  }
-  if (this->handle_custom_commands_(event)){
-    event->accept();
-    return;
-  }
-  if (this->handle_completion_(event)){
-    event->accept();    
->>>>>>> bc2d47a7
     return;
   }
   insertPlainText(QString('\t'));
