--- conflicted
+++ resolved
@@ -34,14 +34,11 @@
 
 using namespace ost::img;
 
-<<<<<<< HEAD
-=======
 void test() 
 {
   alg::Randomize rnd;
   alg::Transform transform;
 }
->>>>>>> 914b0061
 
 BOOST_AUTO_TEST_SUITE(ost_img_alg)
 
