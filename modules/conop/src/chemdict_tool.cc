--- conflicted
+++ resolved
@@ -24,10 +24,7 @@
 #include <iostream>
 #include <fstream>
 #include <boost/algorithm/string.hpp>
-<<<<<<< HEAD
-=======
 #include <boost/filesystem.hpp>
->>>>>>> 568cb192
 #include <boost/iostreams/filtering_stream.hpp>
 #include <boost/iostreams/filter/gzip.hpp>
 
@@ -96,13 +93,7 @@
                 << strerror(errno) << std::endl;
       return 1;
   }
-<<<<<<< HEAD
   if (boost::iequals(".gz", boost::filesystem::path(argv[2]).extension().string())) {
-=======
-
-  boost::filesystem::path file_path(argv[2]);
-  if (boost::iequals(file_path.extension().string(), ".gz")) {
->>>>>>> 568cb192
     filtered_istream.push(boost::iostreams::gzip_decompressor());
   }
   filtered_istream.push(istream);
