//------------------------------------------------------------------------------
// This file is part of the OpenStructure project <www.openstructure.org>
//
// Copyright (C) 2008-2011 by the OpenStructure authors
//
// This library is free software; you can redistribute it and/or modify it under
// the terms of the GNU Lesser General Public License as published by the Free
// Software Foundation; either version 3.0 of the License, or (at your option)
// any later version.
// This library is distributed in the hope that it will be useful, but WITHOUT
// ANY WARRANTY; without even the implied warranty of MERCHANTABILITY or FITNESS
// FOR A PARTICULAR PURPOSE.  See the GNU Lesser General Public License for more
// details.
//
// You should have received a copy of the GNU Lesser General Public License
// along with this library; if not, write to the Free Software Foundation, Inc.,
// 51 Franklin Street, Fifth Floor, Boston, MA  02110-1301  USA
//------------------------------------------------------------------------------

#include <iostream>
#include <fstream>
#include "compare_files.hh"

namespace ost {
bool compare_files(const String& test, const String& gold_standard)
{
  std::ifstream test_stream(test.c_str());
  if (!test_stream) {
    std::cerr << "output file '" << test << "' doesn't exist" << std::endl;
    return false;
  }
  std::ifstream gold_stream(gold_standard.c_str());
  if (!gold_stream) {
    std::cerr << "gold standard file '" << gold_standard 
              << "' doesn't exist" << std::endl;
    return false;
  }
  String test_line, gold_line;
  while (true) {
<<<<<<< HEAD
    bool test_end = !std::getline(test_stream, test_line);
    bool gold_end = !std::getline(gold_stream, gold_line);
    if (!(test_end || gold_end)) {
=======
    bool test_read = static_cast<bool>(std::getline(test_stream, test_line));
    bool gold_read = static_cast<bool>(std::getline(gold_stream, gold_line));
    if (!test_read && !gold_read) {
      // nothing to read anymore in any of the files
>>>>>>> b18b0026
      return true;
    }
    if (gold_read && !test_read) {
      std::cerr << gold_standard << " contains additional line(s):"
                << std::endl << gold_line << std::endl;
      return false;
    }
    if (test_read && !gold_read) {
      std::cerr << test << " contains additional line(s):"
                << std::endl << test_line << std::endl;
      return false;
    }
    if (gold_line!=test_line) {
      std::cerr << "line mismatch:" << std::endl << "test: " << test_line
                << std::endl << "gold: " << gold_line << std::endl;
      return false;
    }
  }
  return true;
}

}<|MERGE_RESOLUTION|>--- conflicted
+++ resolved
@@ -37,16 +37,10 @@
   }
   String test_line, gold_line;
   while (true) {
-<<<<<<< HEAD
-    bool test_end = !std::getline(test_stream, test_line);
-    bool gold_end = !std::getline(gold_stream, gold_line);
-    if (!(test_end || gold_end)) {
-=======
     bool test_read = static_cast<bool>(std::getline(test_stream, test_line));
     bool gold_read = static_cast<bool>(std::getline(gold_stream, gold_line));
     if (!test_read && !gold_read) {
       // nothing to read anymore in any of the files
->>>>>>> b18b0026
       return true;
     }
     if (gold_read && !test_read) {
