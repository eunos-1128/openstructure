--- conflicted
+++ resolved
@@ -1,12 +1,9 @@
-<<<<<<< HEAD
 Changes in Release 1.4
 --------------------------------------------------------------------------------
 
   * Feasibility check set to off by default
   * Speed improvement for bracketed within selections up to a factor of 20
 
-=======
->>>>>>> f6c3a5e7
 Changes In Release 1.3.1
 --------------------------------------------------------------------------------
 
@@ -29,12 +26,9 @@
   * Update directory layout of OST to be more conformant with the site-package
     system of Python: Instead of storing the modules in lib{64}/ost/ost, they
     are now in lib{64}/python{{VERSION}}/site-packages/ost
-<<<<<<< HEAD
-=======
   * Added molck, the molecular checker. A small command-line tool to clean PDB 
     files, e.g. remove atoms with zero occupancy, "virtual atoms", hydrogens 
     etc.
->>>>>>> f6c3a5e7
 
 Changes In Release 1.2.3
 --------------------------------------------------------------------------------
