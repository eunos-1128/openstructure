--- conflicted
+++ resolved
@@ -32,11 +32,7 @@
 # Add any Sphinx extension module names here, as strings. They can be extensions
 # coming with Sphinx (named 'sphinx.ext.*') or your custom ones.
 extensions = ['sphinx.ext.autodoc', 'sphinx.ext.doctest', 
-<<<<<<< HEAD
-              'sphinx.ext.coverage', 'sphinx.ext.mathjax',  
-=======
               'sphinx.ext.coverage', 'sphinx.ext.mathjax',
->>>>>>> 47d03b83
               'sphinx.ext.ifconfig']
 
 # Add any paths that contain templates here, relative to this directory.
